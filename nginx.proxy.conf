--- conflicted
+++ resolved
@@ -38,12 +38,8 @@
     listen 443 ssl;
     server_name sociosass.raizdigital.com.ar;
 
-<<<<<<< HEAD
-    # Docker's internal DNS resolver...
-=======
     # Docker's internal DNS resolver
->>>>>>> 2e44afe6
-    resolver 127.0.0.11 valid=30s;
+    resolver 127.0.0.11 valid=30s;  
 
     # SSL Configuration
     ssl_certificate /etc/letsencrypt/live/www.raizdigital.com.ar/fullchain.pem;
